--- conflicted
+++ resolved
@@ -122,10 +122,7 @@
     return torch.tensor(ids, dtype=torch.long)
 
 
-<<<<<<< HEAD
-
-=======
->>>>>>> a2e072e3
+
 def evaluate(model, loader, tokenizer, max_len: int) -> float:
     model.eval()
     device = next(model.parameters()).device
@@ -153,10 +150,6 @@
                 pred_ids = tokens_to_tensor(tokens, tokenizer, max_len).to(device)
                 L = int(m.sum().item())
                 correct += (pred_ids[:L] == xt[:L]).sum().item()
-<<<<<<< HEAD
-
-=======
->>>>>>> a2e072e3
                 total += L
     return correct / total * 100 if total > 0 else 0.0
 
