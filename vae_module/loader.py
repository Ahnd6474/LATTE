--- conflicted
+++ resolved
@@ -62,24 +62,19 @@
         if "vae" in checkpoint:
             load_res = model.vae.load_state_dict(checkpoint["vae"], strict=False)
             if load_res.missing_keys:
-<<<<<<< HEAD
                 logger.warning(
                     "Missing keys in VAE state dict: %s", load_res.missing_keys
                 )
             else:
                 logger.info("No missing keys in VAE state dict")
-=======
-                logger.warning("Missing keys in VAE state dict: %s", load_res.missing_keys)
->>>>>>> ea028c60
+
             if load_res.unexpected_keys:
                 logger.warning(
                     "Unexpected keys in VAE state dict: %s", load_res.unexpected_keys
                 )
-<<<<<<< HEAD
             else:
                 logger.info("No unexpected keys in VAE state dict")
-=======
->>>>>>> ea028c60
+
         if "surrogate" in checkpoint:
             sur_res = model.surrogate.load_state_dict(
                 checkpoint["surrogate"], strict=False
@@ -88,21 +83,16 @@
                 logger.warning(
                     "Missing keys in surrogate state dict: %s", sur_res.missing_keys
                 )
-<<<<<<< HEAD
             else:
                 logger.info("No missing keys in surrogate state dict")
-=======
->>>>>>> ea028c60
+
             if sur_res.unexpected_keys:
                 logger.warning(
                     "Unexpected keys in surrogate state dict: %s",
                     sur_res.unexpected_keys,
                 )
-<<<<<<< HEAD
             else:
                 logger.info("No unexpected keys in surrogate state dict")
-=======
->>>>>>> ea028c60
         logger.info("Loaded VAE with surrogate from %s on %s", cfg.model_path, device)
     else:
         model = VAEWithSurrogate(vae, None).to(device)
@@ -111,20 +101,16 @@
         )
         if load_res.missing_keys:
             logger.warning("Missing keys in VAE state dict: %s", load_res.missing_keys)
-<<<<<<< HEAD
         else:
             logger.info("No missing keys in VAE state dict")
-=======
->>>>>>> ea028c60
+
         if load_res.unexpected_keys:
             logger.warning(
                 "Unexpected keys in VAE state dict: %s", load_res.unexpected_keys
             )
-<<<<<<< HEAD
         else:
             logger.info("No unexpected keys in VAE state dict")
-=======
->>>>>>> ea028c60
+
         logger.info("Loaded VAE from %s on %s", cfg.model_path, device)
 
     model.eval()
