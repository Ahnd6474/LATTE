--- conflicted
+++ resolved
@@ -34,12 +34,9 @@
         if max_per_class is not None:
             seqs = seqs[:max_per_class]
         for seq in seqs:
-<<<<<<< HEAD
-=======
             if not isinstance(seq, str):
                 continue
             seq = seq.strip()
->>>>>>> 46b4cd99
             if all(c in tokenizer.vocab for c in seq):
                 sequences.append(seq)
                 labels.append(label)
